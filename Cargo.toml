[package]
name = "validator"
version = "0.1.0"
authors = ["Tristram Gräbener <tristramg@gmail.com>"]
edition = "2018"

[dependencies]
chrono = "0.4"
env_logger = "0.6"
failure = "0.1"
failure_derive = "0.1"
geo = "0.10"
gotham = "0.2"
gotham_derive = "0.2"
<<<<<<< HEAD
gtfs-structures = "0.8.2"
=======
gtfs-structures = "0.8.3"
>>>>>>> 6933768c
hyper = "0.11"
itertools = "0.7"
log = "0.4"
mime = "0.3"
serde = "1.0"
serde_derive = "1.0"
serde_json = "1.0"
structopt = "0.2"
structopt-derive = "0.2"<|MERGE_RESOLUTION|>--- conflicted
+++ resolved
@@ -12,11 +12,7 @@
 geo = "0.10"
 gotham = "0.2"
 gotham_derive = "0.2"
-<<<<<<< HEAD
-gtfs-structures = "0.8.2"
-=======
 gtfs-structures = "0.8.3"
->>>>>>> 6933768c
 hyper = "0.11"
 itertools = "0.7"
 log = "0.4"
