--- conflicted
+++ resolved
@@ -32,11 +32,8 @@
         .chain(route_type::validate(gtfs))
         .chain(shapes::validate(gtfs))
         .chain(agency::validate(gtfs))
-<<<<<<< HEAD
-        .chain(duplicate_stops::validate(gtfs));
-=======
+        .chain(duplicate_stops::validate(gtfs))
         .chain(fare_attributes::validate(gtfs));
->>>>>>> 950a5b03
     for issue in issues {
         validations
             .entry(issue.issue_type.clone())
